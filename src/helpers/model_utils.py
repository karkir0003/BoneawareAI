import os
import configparser

# IMPORT MODELS HERE
from models.custom_compact_densenet import DenseNet
from models.custom_cnn import CustomCNN1
from models.resnet import ResNet, ResNetVersion
<<<<<<< HEAD
from models.resnet_scratch import get_resnet, MyResNetVersion, init_weights
# from models.vgg import VGG
=======
from models.densenet169 import DenseNet169
from models.custom_cnn import CustomCNN1, BodyPartCNN, CustomCNNWithAttention
from models.densenet121 import DenseNet121
from models.pretrained_densenets import PretrainedDenseNet, PretrainedDenseNetVersion

# from models.resnet import ResNet
from models.vgg import get_vgg, VGGVersion
>>>>>>> b2fe00fb


def model_config_parser():
    config = configparser.ConfigParser()
    # Point to the main directory
    main_dir = os.path.abspath(os.path.join(os.path.dirname(__file__), "../.."))
    config_path = os.path.join(main_dir, "models.ini")
    if not os.path.exists(config_path):
        raise FileNotFoundError(f"Config file not found at {config_path}")
    config.read(config_path)
    return config, config_path


def get_hyperparameters():
    config, config_path = model_config_parser()
    if "hyperparams" not in config:
        raise KeyError(
            f"'hyperparameters' section not found in config file at {config_path}."
        )
    hyperarams = config["hyperparams"]
    lr = float(hyperarams["lr"])
    weight_decay = float(hyperarams["weight_decay"])
    num_epochs = int(hyperarams["num_epochs"])
    step_size = int(hyperarams["lr_scheduler_step_size"])
    gamma = float(hyperarams["lr_scheduler_gamma"])
    batch_size = int(hyperarams["batch_size"])
    factor = float(hyperarams["lr_scheduler_plateau_factor"])
    patience = int(hyperarams["lr_scheduler_plateau_patience"])
    return lr, weight_decay, num_epochs, step_size, gamma, batch_size, factor, patience


def get_model(model_name, device):
    config, config_path = model_config_parser()
    model = None
    if model_name == "custom_compact_densenet":
        if "custom_compact_densenet" not in config:
            raise KeyError(
                f"'custom_compact_densenet' section not found in config file at {config_path}."
            )
        model = return_custom_compact_densenet(
            config["custom_compact_densenet"], device
        )
    elif model_name == "densenet121":
        if "densenet121" not in config:
            raise KeyError(
                f"'densenet121' section not found in config file at {config_path}."
            )
        model = return_densenet121(config["densenet121"], device)
    elif model_name == "densenet169":
        if "densenet169" not in config:
            raise KeyError(
                f"'densenet169' section not found in config file at {config_path}."
            )
        model = return_densenet169(config["densenet169"], device)
    elif model_name == "pretrained_densenet169":
        if "pretrained_densenet169" not in config:
            raise KeyError(
                f"'pretrained_densenet169' section not found in config file at {config_path}."
            )
        model = return_pretrained_densenet(config["pretrained_densenet169"], device)
    elif model_name == "pretrained_densenet121":
        if "pretrained_densenet121" not in config:
            raise KeyError(
                f"'pretrained_densenet121' section not found in config file at {config_path}."
            )
        model = return_pretrained_densenet(config["pretrained_densenet121"], device)
    elif model_name == "resnet":
        if "resnet" not in config:
            raise KeyError(
<<<<<<< HEAD
                f"'resnet' section not found in config file at {config_path}.")
        model = return_resnet(config['resnet'], device)
    elif model_name == "resnet_scratch":
        if "resnet_scratch" not in config:
            raise KeyError(
            f"'resnet scratch' section not found in config file at {config_path}.")
        model = return_resnet_scratch(config['resnet_scratch'], device)
    elif model_name == 'vgg':
        if 'vgg' not in config:
            raise KeyError(
                f"'vgg' section not found in config file at {config_path}.")
        # model = return_vgg(config['vgg'], device)
=======
                f"'resnet' section not found in config file at {config_path}."
            )
        model = return_resnet(config["resnet"], device)
    elif model_name == "vgg":
        if "vgg" not in config:
            raise KeyError(f"'vgg' section not found in config file at {config_path}.")
        model = return_vgg(config["vgg"], device)
>>>>>>> b2fe00fb
    elif model_name == "custom_cnn1":
        if "custom_cnn1" not in config:
            raise KeyError(
                f"'custom_cnn1' section not found in config file at {config_path}."
            )
        model = return_custom_cnn1(config["custom_cnn1"], device)
    elif model_name == "body_part_cnn":
        if "body_part_cnn" not in config:
            raise KeyError(
                f"'body_part_cnn' section not found in config file at {config_path}."
            )
        model = return_body_part_cnn(config["body_part_cnn"], device)
    elif model_name == "custom_cnn_attention":
        if "custom_cnn_attention" not in config:
            raise KeyError(
                f"'custom_cnn_attention' section not found in config file at {config_path}."
            )
        model = return_custom_cnn_attention(config["custom_cnn_attention"], device)
    return model


def return_custom_compact_densenet(config, device):
    num_blocks = int(config["num_blocks"])
    num_layers_per_block = int(config["num_layers_per_block"])
    growth_rate = int(config["growth_rate"])
    reduction = float(config["reduction"])
    return DenseNet(num_blocks, num_layers_per_block, growth_rate, reduction).to(device)


def return_densenet121(config, device):
    num_classes = int(config["num_classes"])
    return DenseNet121(num_classes).to(device)


def return_densenet169(config, device):
    num_classes = int(config["num_classes"])
    return DenseNet169(num_classes).to(device)


def return_resnet(config, device):
    # TODO: Implement this when the ResNet model is added
<<<<<<< HEAD
    num_labels = int(config['num_labels'])
    pretrained = bool(config['pretrained'])
    variant = str(config['variant'])
    try:
      resnet_version = ResNetVersion(variant)
      return ResNet(num_labels, pretrained=pretrained, variant=resnet_version).to(device)
    except ValueError:
      print(f"Invalid variant: {variant}. Add to ResNet Version enum")
    
    return None

def return_resnet_scratch(config, device):
    num_labels = int(config['num_labels'])
    variant = str(config['variant'])
    try:
      resnet_version = MyResNetVersion(variant)
      model = get_resnet(num_labels, resnet_version)
      if (model):
        init_weights(model)
        return model.to(device)
    except ValueError:
      print(f"Invalid variant: {variant}. Add to ResNet Version enum")
    
    return None
=======
    num_labels = int(config["num_labels"])
    pretrained = bool(config["pretrained"])
    variant = str(config["variant"])
    try:
        resnet_version = ResNetVersion(variant)
        return ResNet(num_labels, pretrained=pretrained, variant=resnet_version).to(
            device
        )
    except ValueError:
        print(f"Invalid variant: {variant}. Add to ResNet Version enum")

    return None

>>>>>>> b2fe00fb

def return_vgg(config, device):
    # TODO: Implement this when the VGG model is added
    # pass
    num_classes = int(config["num_classes"])
    model = config["model"]
    try:
        resnet_version = VGGVersion(model)
        model = get_vgg(num_classes, resnet_version)
        if model:
            return model.to(device)
    except ValueError:
        print(f"Invalid variant: {model}. Add to VGG Version enum")

    return None


def return_custom_cnn1(config, device):
    dropout_rate = float(config["dropout_rate"])
    num_classes = int(config["num_classes"])
    return CustomCNN1(dropout_rate=dropout_rate, num_classes=num_classes).to(device)


def return_body_part_cnn(config, device):
    return BodyPartCNN().to(device)


def return_custom_cnn_attention(config, device):
    dropout_rate = float(config["dropout_rate"])
    num_classes = int(config["num_classes"])
    return CustomCNNWithAttention(
        dropout_rate=dropout_rate, num_classes=num_classes
    ).to(device)


def return_pretrained_densenet(config, device):
    num_classes = int(config["num_classes"])
    pretrained = bool(config["pretrained"])
    variant = str(config["variant"])
    try:
        pretrained_densenet_version = PretrainedDenseNetVersion(variant)
        return PretrainedDenseNet(
            num_classes, pretrained=pretrained, variant=pretrained_densenet_version
        ).to(device)
    except ValueError:
        print(f"Invalid variant: {variant}. Add to pre-trained DenseNet Version enum")

    return None<|MERGE_RESOLUTION|>--- conflicted
+++ resolved
@@ -5,10 +5,7 @@
 from models.custom_compact_densenet import DenseNet
 from models.custom_cnn import CustomCNN1
 from models.resnet import ResNet, ResNetVersion
-<<<<<<< HEAD
 from models.resnet_scratch import get_resnet, MyResNetVersion, init_weights
-# from models.vgg import VGG
-=======
 from models.densenet169 import DenseNet169
 from models.custom_cnn import CustomCNN1, BodyPartCNN, CustomCNNWithAttention
 from models.densenet121 import DenseNet121
@@ -16,7 +13,6 @@
 
 # from models.resnet import ResNet
 from models.vgg import get_vgg, VGGVersion
->>>>>>> b2fe00fb
 
 
 def model_config_parser():
@@ -86,7 +82,6 @@
     elif model_name == "resnet":
         if "resnet" not in config:
             raise KeyError(
-<<<<<<< HEAD
                 f"'resnet' section not found in config file at {config_path}.")
         model = return_resnet(config['resnet'], device)
     elif model_name == "resnet_scratch":
@@ -94,20 +89,10 @@
             raise KeyError(
             f"'resnet scratch' section not found in config file at {config_path}.")
         model = return_resnet_scratch(config['resnet_scratch'], device)
-    elif model_name == 'vgg':
-        if 'vgg' not in config:
-            raise KeyError(
-                f"'vgg' section not found in config file at {config_path}.")
-        # model = return_vgg(config['vgg'], device)
-=======
-                f"'resnet' section not found in config file at {config_path}."
-            )
-        model = return_resnet(config["resnet"], device)
     elif model_name == "vgg":
         if "vgg" not in config:
             raise KeyError(f"'vgg' section not found in config file at {config_path}.")
         model = return_vgg(config["vgg"], device)
->>>>>>> b2fe00fb
     elif model_name == "custom_cnn1":
         if "custom_cnn1" not in config:
             raise KeyError(
@@ -149,16 +134,17 @@
 
 def return_resnet(config, device):
     # TODO: Implement this when the ResNet model is added
-<<<<<<< HEAD
-    num_labels = int(config['num_labels'])
-    pretrained = bool(config['pretrained'])
-    variant = str(config['variant'])
-    try:
-      resnet_version = ResNetVersion(variant)
-      return ResNet(num_labels, pretrained=pretrained, variant=resnet_version).to(device)
-    except ValueError:
-      print(f"Invalid variant: {variant}. Add to ResNet Version enum")
-    
+    num_labels = int(config["num_labels"])
+    pretrained = bool(config["pretrained"])
+    variant = str(config["variant"])
+    try:
+        resnet_version = ResNetVersion(variant)
+        return ResNet(num_labels, pretrained=pretrained, variant=resnet_version).to(
+            device
+        )
+    except ValueError:
+        print(f"Invalid variant: {variant}. Add to ResNet Version enum")
+
     return None
 
 def return_resnet_scratch(config, device):
@@ -174,21 +160,6 @@
       print(f"Invalid variant: {variant}. Add to ResNet Version enum")
     
     return None
-=======
-    num_labels = int(config["num_labels"])
-    pretrained = bool(config["pretrained"])
-    variant = str(config["variant"])
-    try:
-        resnet_version = ResNetVersion(variant)
-        return ResNet(num_labels, pretrained=pretrained, variant=resnet_version).to(
-            device
-        )
-    except ValueError:
-        print(f"Invalid variant: {variant}. Add to ResNet Version enum")
-
-    return None
-
->>>>>>> b2fe00fb
 
 def return_vgg(config, device):
     # TODO: Implement this when the VGG model is added
