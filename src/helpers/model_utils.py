--- conflicted
+++ resolved
@@ -4,12 +4,7 @@
 # IMPORT MODELS HERE
 from models.densenet import DenseNet
 from models.custom_cnn import CustomCNN1
-<<<<<<< HEAD
 from models.resnet import ResNet, ResNetVersion
-=======
-
-# from models.resnet import ResNet
->>>>>>> 206604e9
 # from models.vgg import VGG
 
 
@@ -54,21 +49,12 @@
     elif model_name == "resnet":
         if "resnet" not in config:
             raise KeyError(
-<<<<<<< HEAD
                 f"'resnet' section not found in config file at {config_path}.")
         model = return_resnet(config['resnet'], device)
     elif model_name == 'vgg':
         if 'vgg' not in config:
             raise KeyError(
                 f"'vgg' section not found in config file at {config_path}.")
-=======
-                f"'resnet' section not found in config file at {config_path}."
-            )
-        # model = return_resnet(config['resnet'], device)
-    elif model_name == "vgg":
-        if "vgg" not in config:
-            raise KeyError(f"'vgg' section not found in config file at {config_path}.")
->>>>>>> 206604e9
         # model = return_vgg(config['vgg'], device)
     elif model_name == "custom_cnn1":
         if "custom_cnn1" not in config:
