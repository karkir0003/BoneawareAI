import os
import configparser

# IMPORT MODELS HERE
from models.densenet import DenseNet
<<<<<<< HEAD
from models.custom_cnn import CustomCNN1
from models.densenet169 import DenseNet169
=======
from models.custom_cnn import CustomCNN1, BodyPartCNN, CustomCNNWithAttention
>>>>>>> 10d1246b

# from models.resnet import ResNet
# from models.vgg import VGG


def model_config_parser():
    config = configparser.ConfigParser()
    # Point to the main directory
    main_dir = os.path.abspath(os.path.join(os.path.dirname(__file__), "../.."))
    config_path = os.path.join(main_dir, "models.ini")
    if not os.path.exists(config_path):
        raise FileNotFoundError(f"Config file not found at {config_path}")
    config.read(config_path)
    return config, config_path


def get_hyperparameters():
    config, config_path = model_config_parser()
    if "hyperparams" not in config:
        raise KeyError(
            f"'hyperparameters' section not found in config file at {config_path}."
        )
    hyperarams = config["hyperparams"]
    lr = float(hyperarams["lr"])
    weight_decay = float(hyperarams["weight_decay"])
    num_epochs = int(hyperarams["num_epochs"])
    step_size = int(hyperarams["lr_scheduler_step_size"])
    gamma = float(hyperarams["lr_scheduler_gamma"])
    batch_size = int(hyperarams["batch_size"])
    factor = float(hyperarams["lr_scheduler_plateau_factor"])
    patience = int(hyperarams["lr_scheduler_plateau_patience"])
    return lr, weight_decay, num_epochs, step_size, gamma, batch_size, factor, patience


def get_model(model_name, device):
    config, config_path = model_config_parser()
    model = None
    if model_name == "densenet":
        if "densenet" not in config:
            raise KeyError(
                f"'densenet' section not found in config file at {config_path}."
            )
        model = return_densenet(config["densenet"], device)
    elif model_name == "densenet169":
        if "densenet169" not in config:
            raise KeyError(
                f"'densenet169' section not found in config file at {config_path}."
            )
        model = return_densenet169(config["densenet169"], device)
    elif model_name == "resnet":
        if "resnet" not in config:
            raise KeyError(
                f"'resnet' section not found in config file at {config_path}."
            )
        # model = return_resnet(config['resnet'], device)
    elif model_name == "vgg":
        if "vgg" not in config:
            raise KeyError(f"'vgg' section not found in config file at {config_path}.")
        # model = return_vgg(config['vgg'], device)
    elif model_name == "custom_cnn1":
        if "custom_cnn1" not in config:
            raise KeyError(
                f"'custom_cnn1' section not found in config file at {config_path}."
            )
        model = return_custom_cnn1(config["custom_cnn1"], device)
    elif model_name == "body_part_cnn":
        if "body_part_cnn" not in config:
            raise KeyError(
                f"'body_part_cnn' section not found in config file at {config_path}."
            )
        model = return_body_part_cnn(config["body_part_cnn"], device)
    elif model_name == "custom_cnn_attention":
        if "custom_cnn_attention" not in config:
            raise KeyError(
                f"'custom_cnn_attention' section not found in config file at {config_path}."
            )
        model = return_custom_cnn_attention(config["custom_cnn_attention"], device)
    return model


def return_densenet(config, device):
    num_blocks = int(config["num_blocks"])
    num_layers_per_block = int(config["num_layers_per_block"])
    growth_rate = int(config["growth_rate"])
    reduction = float(config["reduction"])
    return DenseNet(num_blocks, num_layers_per_block, growth_rate, reduction).to(device)

def return_densenet169(config, device):
    num_classes = int(config["num_classes"])
    return DenseNet169(num_classes).to(device)


def return_resnet(config, device):
    # TODO: Implement this when the ResNet model is added
    pass


def return_vgg(config, device):
    # TODO: Implement this when the VGG model is added
    pass


def return_custom_cnn1(config, device):
    dropout_rate = float(config["dropout_rate"])
    num_classes = int(config["num_classes"])
    return CustomCNN1(dropout_rate=dropout_rate, num_classes=num_classes).to(device)


def return_body_part_cnn(config, device):
    return BodyPartCNN().to(device)


def return_custom_cnn_attention(config, device):
    dropout_rate = float(config["dropout_rate"])
    num_classes = int(config["num_classes"])
    return CustomCNNWithAttention(
        dropout_rate=dropout_rate, num_classes=num_classes
    ).to(device)<|MERGE_RESOLUTION|>--- conflicted
+++ resolved
@@ -3,12 +3,9 @@
 
 # IMPORT MODELS HERE
 from models.densenet import DenseNet
-<<<<<<< HEAD
 from models.custom_cnn import CustomCNN1
 from models.densenet169 import DenseNet169
-=======
 from models.custom_cnn import CustomCNN1, BodyPartCNN, CustomCNNWithAttention
->>>>>>> 10d1246b
 
 # from models.resnet import ResNet
 # from models.vgg import VGG
