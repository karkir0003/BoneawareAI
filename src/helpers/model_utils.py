--- conflicted
+++ resolved
@@ -4,10 +4,7 @@
 # IMPORT MODELS HERE
 from models.densenet import DenseNet
 from models.custom_cnn import CustomCNN1
-<<<<<<< HEAD
 from models.resnet import ResNet, ResNetVersion
-# from models.vgg import VGG
-=======
 from models.densenet169 import DenseNet169
 from models.custom_cnn import CustomCNN1, BodyPartCNN, CustomCNNWithAttention
 from models.densenet121 import DenseNet121
@@ -15,7 +12,6 @@
 
 # from models.resnet import ResNet
 from models.vgg import get_vgg, VGGVersion
->>>>>>> 618cfd1c
 
 
 def model_config_parser():
@@ -83,23 +79,12 @@
     elif model_name == "resnet":
         if "resnet" not in config:
             raise KeyError(
-<<<<<<< HEAD
                 f"'resnet' section not found in config file at {config_path}.")
         model = return_resnet(config['resnet'], device)
-    elif model_name == 'vgg':
-        if 'vgg' not in config:
-            raise KeyError(
-                f"'vgg' section not found in config file at {config_path}.")
-        # model = return_vgg(config['vgg'], device)
-=======
-                f"'resnet' section not found in config file at {config_path}."
-            )
-        # model = return_resnet(config['resnet'], device)
     elif model_name == "vgg":
         if "vgg" not in config:
             raise KeyError(f"'vgg' section not found in config file at {config_path}.")
         model = return_vgg(config["vgg"], device)
->>>>>>> 618cfd1c
     elif model_name == "custom_cnn1":
         if "custom_cnn1" not in config:
             raise KeyError(
