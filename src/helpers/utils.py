--- conflicted
+++ resolved
@@ -1,54 +1,45 @@
-import zipfile
-import os
-<<<<<<< HEAD
-import shutil 
-=======
-
->>>>>>> cda79f5e
-
-def unzip_file(path):
-    """
-    Given path to .zip file, extract the contents and remove the original .zip file
-
-    Params:
-    - path: path to .zip file
-    """
-    curr_directory = os.path.dirname(path)
-    with zipfile.ZipFile(path, "r") as zip_file:
-        zip_file.extractall(curr_directory)
-<<<<<<< HEAD
-    print(f"successfully unzipped the file at path {path}")
-    
-def zip_folder(folder_path, zip_file_name, zip_directory=None):
-    """
-    Given directory, generate zip file. NOTE that the zip is done recursively
-
-    Params:
-    - path: directory
-    - zip_file_name: Name of .zip file. It must have suffix .zip
-    - zip_directory (optional): Directory to store the .zip file. Defaults to current working directory
-    """
-    if not zip_file_name.endswith('.zip'):
-        raise ValueError(f"Error: The zip file name must end with '.zip'. Provided name: '{zip_file_name}'")
-    
-    if zip_directory:
-      if not os.path.isdir(zip_directory):
-        print(f"Directory '{zip_directory}' does not exist. Creating it...")
-        os.makedirs(zip_directory)
-    else:
-      zip_directory = os.getcwd()
-    
-    # Combine zip_directory and zip_name to form the full path for the zip file
-    zip_file_path = os.path.join(zip_directory, zip_file_name)
-
-    # Check if the provided folder path is a valid directory
-    if os.path.isdir(folder_path):
-        # Create the zip file (the 'zip_name' is already included in the full path)
-        shutil.make_archive(zip_file_path.replace('.zip', ''), 'zip', folder_path)
-        print(f"Folder '{folder_path}' has been zipped at '{zip_file_path}'")
-    else:
-        print(f"The provided path '{folder_path}' is not a valid directory.")
-=======
-    print(f"successfully unzipped the file at path {path}")
-
->>>>>>> cda79f5e
+import zipfile
+import os
+import shutil 
+
+def unzip_file(path):
+    """
+    Given path to .zip file, extract the contents and remove the original .zip file
+
+    Params:
+    - path: path to .zip file
+    """
+    curr_directory = os.path.dirname(path)
+    with zipfile.ZipFile(path, "r") as zip_file:
+        zip_file.extractall(curr_directory)
+    print(f"successfully unzipped the file at path {path}")
+    
+def zip_folder(folder_path, zip_file_name, zip_directory=None):
+    """
+    Given directory, generate zip file. NOTE that the zip is done recursively
+
+    Params:
+    - path: directory
+    - zip_file_name: Name of .zip file. It must have suffix .zip
+    - zip_directory (optional): Directory to store the .zip file. Defaults to current working directory
+    """
+    if not zip_file_name.endswith('.zip'):
+        raise ValueError(f"Error: The zip file name must end with '.zip'. Provided name: '{zip_file_name}'")
+    
+    if zip_directory:
+      if not os.path.isdir(zip_directory):
+        print(f"Directory '{zip_directory}' does not exist. Creating it...")
+        os.makedirs(zip_directory)
+    else:
+      zip_directory = os.getcwd()
+    
+    # Combine zip_directory and zip_name to form the full path for the zip file
+    zip_file_path = os.path.join(zip_directory, zip_file_name)
+
+    # Check if the provided folder path is a valid directory
+    if os.path.isdir(folder_path):
+        # Create the zip file (the 'zip_name' is already included in the full path)
+        shutil.make_archive(zip_file_path.replace('.zip', ''), 'zip', folder_path)
+        print(f"Folder '{folder_path}' has been zipped at '{zip_file_path}'")
+    else:
+        print(f"The provided path '{folder_path}' is not a valid directory.")