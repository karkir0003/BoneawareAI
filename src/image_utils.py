import os
import csv
from PIL import Image
from torchvision import transforms
from torch.utils.data import Dataset, DataLoader
from tqdm import tqdm
import torch
import random
import numpy as np
import pandas as pd
import sys
from collections import Counter

# Add the 'src' folder to Python's module search path
sys.path.append("../src")
# Add the 'datasets' folder to Python's module search path
sys.path.append("../datasets")
# Add the 'notebooks' folder to Python's module search path
sys.path.append("../notebooks")


seed_val=42

def set_seed(seed):
    """
    Set the random seed for reproducibility.
    """
    random.seed(seed)
    np.random.seed(seed)
    torch.manual_seed(seed)
    seed_val=seed


# Call set_seed at the beginning of the file
set_seed(42)

# Define global mean and std for all other files
mean = [0.485, 0.456, 0.406]
std = [0.229, 0.224, 0.225]


class MURADataset(Dataset):
    def __init__(self, image_csv, label_csv, root_dir, augmentation_transforms=None, undersample_flag=False):
        """
        Initializes a MURADataset object.

        Parameters:
            image_csv (str): Path to the CSV file containing image paths.
            label_csv (str): Path to the CSV file containing labels.
            root_dir (str): Root directory of the dataset.
            augmentation_transforms (list, optional): List of transforms for training augmentation.
            undersample (bool, optional): Whether to perform undersampling on the dataset. Defaults to False.
        """
<<<<<<< HEAD
        self.root_dir = root_dir
        # Load image paths and labels
=======
        # Load image paths and labels into pandas DataFrames
>>>>>>> c817982b
        self.image_df = pd.read_csv(image_csv, header=None, names=["image_path"])
        label_df = pd.read_csv(label_csv, header=None, names=["study_path", "label"])

        # Normalize paths for consistency
        self.image_df["image_path"] = self.image_df["image_path"].str.replace("\\", "/")
        label_df["study_path"] = label_df["study_path"].str.replace("\\", "/")

<<<<<<< HEAD
        self.label_map = pd.Series(label_df["label"].values, index=label_df["study_path"]).to_dict()

        self.image_df["label"] = self.image_df["image_path"].apply(self.get_label_for_path)

        # Filter out rows where labels were not found (label = -1)
        self.image_df = self.image_df[self.image_df["label"] != -1].reset_index(drop=True)

=======
        self.label_map = pd.Series(
            label_df["label"].values, index=label_df["study_path"]
        ).to_dict()
        self.root_dir = root_dir
>>>>>>> c817982b
        self.augmentation_transforms = augmentation_transforms or []

        # Apply undersampling based on param
        if undersample_flag:
            self.image_df = self.get_undersampled_data()

    def get_label_for_path(self, img_path):
        """
        Fetches the label for a given image path by resolving it to the study path.
        """
<<<<<<< HEAD
        rel_path_prefix = '/'.join(self.root_dir.split('/')[-2:])
        relative_img_path = os.path.relpath(img_path, start=rel_path_prefix)
=======
        # Determine image and transform indices
        original_idx = idx % len(self.image_df)
        transform_idx = idx // len(self.image_df)

        # Get the image path
        img_path = self.image_df.iloc[original_idx]["image_path"]
        rel_path_prefix = "/".join(self.root_dir.split("/")[-2:])
        relative_img_path = os.path.relpath(img_path, start=rel_path_prefix)
        full_img_path = os.path.normpath(os.path.join(self.root_dir, relative_img_path))
>>>>>>> c817982b

        if "train" in self.root_dir:
            dataset_type = "train"
        elif "valid" in self.root_dir:
            dataset_type = "valid"
        else:
            raise ValueError(
<<<<<<< HEAD
                f"Unrecognized dataset type in root directory: {self.root_dir}")
        
        relative_study_dir = os.path.dirname(
            relative_img_path).replace("\\", "/")
        full_study_dir_key = f"MURA-v1.1/{dataset_type}/{relative_study_dir}/".replace(
            "\\", "/")
        
=======
                f"Unrecognized dataset type in root directory: {self.root_dir}"
            )

        # Add 'MURA-v1.1/train/' or 'MURA-v1.1/valid/' to match label_map keys
        relative_study_dir = os.path.dirname(relative_img_path).replace("\\", "/")
        full_study_dir_key = f"MURA-v1.1/{dataset_type}/{relative_study_dir}/".replace(
            "\\", "/"
        )

>>>>>>> c817982b
        # Fetch the label
        label = self.label_map.get(full_study_dir_key, -1)
        if label == -1:
            raise KeyError(f"Label not found for study path: {full_study_dir_key}")

        return label

    def get_undersampled_data(self):
        """
        Performs undersampling to balance class distribution.
        """
        labels = self.image_df["label"]
        min_class_size = labels.value_counts().min()

        undersampled_df = self.image_df.groupby("label").apply(
            lambda x: x.sample(n=min_class_size, random_state=seed_val)
        ).reset_index(drop=True)

        return undersampled_df

    def __len__(self):
        """
        Returns the total number of augmented images in the dataset.
        """
        return len(self.image_df) * len(self.augmentation_transforms)

    def __getitem__(self, idx):
        """
        Returns the augmented image and label at the given index.
        """
        # Determine image and transform indices
        original_idx = idx % len(self.image_df)
        transform_idx = idx // len(self.image_df)

        # Get the image path and label
        row = self.image_df.iloc[original_idx]
        img_path = row["image_path"]
        label = row["label"]

        # Construct the full image path
        rel_path_prefix = '/'.join(self.root_dir.split('/')[-2:])
        relative_img_path = os.path.relpath(img_path, start=rel_path_prefix)
        full_img_path = os.path.normpath(os.path.join(self.root_dir, relative_img_path))

        # Load the image
        image = Image.open(full_img_path).convert("RGB")

        # Apply the appropriate augmentation transform
        transform = self.augmentation_transforms[transform_idx]
        image = transform(image)

        return image, label


def get_augmented_transforms():
    """
    Returns multiple torchvision.transforms.Compose objects for data augmentation.

    Returns:
        list: A list of torchvision.transforms.Compose objects for augmentation.
    """
    return [
        transforms.Compose(
            [  # Identity transform for the original image
                transforms.Resize((224, 224)),
                transforms.ToTensor(),
                transforms.Normalize(mean=mean, std=std),
            ]
        ),
        transforms.Compose(
            [
                transforms.Resize((224, 224)),
                transforms.RandomHorizontalFlip(),
                transforms.RandomRotation(15),
                transforms.ColorJitter(brightness=0.2, contrast=0.2),
                transforms.ToTensor(),
                transforms.Normalize(mean=mean, std=std),
            ]
        ),
        transforms.Compose(
            [
                transforms.Resize((224, 224)),
                transforms.RandomVerticalFlip(),
                transforms.RandomRotation(30),
                transforms.RandomAffine(degrees=20, scale=(0.8, 1.2)),
                transforms.ToTensor(),
                transforms.Normalize(mean=mean, std=std),
            ]
        ),
        transforms.Compose(
            [
                transforms.Resize((224, 224)),
                transforms.RandomHorizontalFlip(),
                transforms.RandomPerspective(distortion_scale=0.5, p=0.5),
                transforms.ColorJitter(hue=0.2),
                transforms.ToTensor(),
                transforms.Normalize(mean=mean, std=std),
            ]
        ),
    ]


# Function to load the datasets
def load_data(data_dir, batch_size=32, undersample_flag=False):
    """
    Loads the MURA dataset from a given directory and returns a train data loader and a validation data loader.

    Parameters:
        data_dir (str): The directory containing the MURA dataset. This directory should contain a "train" folder and a "valid" folder, each containing the respective images. Additionally, there should be two csv files: "train_image_paths.csv" and "valid_image_paths.csv", each containing the paths to the images in the respective folders.

    Returns:
        train_loader (DataLoader): A DataLoader for the training data.
        valid_loader (DataLoader): A DataLoader for the validation data.
    """
    
    # Define file paths
    train_image_csv = os.path.join(data_dir, "train_image_paths.csv")
    train_label_csv = os.path.join(data_dir, "train_labeled_studies.csv")
    train_dir = os.path.join(data_dir, "train")
    train_dir = train_dir.replace("\\", "/")

    valid_image_csv = os.path.join(data_dir, "valid_image_paths.csv")
    valid_label_csv = os.path.join(data_dir, "valid_labeled_studies.csv")
    valid_dir = os.path.join(data_dir, "valid")
    valid_dir = valid_dir.replace("\\", "/")

    # Define augmentation transforms
    augmentation_transforms = get_augmented_transforms()

    # Create datasets
    train_dataset = MURADataset(
<<<<<<< HEAD
        train_image_csv, train_label_csv, train_dir, augmentation_transforms=augmentation_transforms, undersample_flag=undersample_flag
    )
    valid_dataset = MURADataset(
        valid_image_csv, valid_label_csv, valid_dir, augmentation_transforms=augmentation_transforms[:1], undersample_flag=False
=======
        train_image_csv,
        train_label_csv,
        train_dir,
        augmentation_transforms=augmentation_transforms,
    )
    valid_dataset = MURADataset(
        # Identity only
        valid_image_csv,
        valid_label_csv,
        valid_dir,
        augmentation_transforms=augmentation_transforms[:1],
>>>>>>> c817982b
    )

    # Create DataLoaders
    train_loader = DataLoader(train_dataset, batch_size=batch_size, shuffle=True)
    valid_loader = DataLoader(valid_dataset, batch_size=batch_size, shuffle=False)

<<<<<<< HEAD
    print(f"Loaded {len(train_dataset)} training samples and {len(valid_dataset)} validation samples.")
=======
    print(
        f"Loaded {len(train_dataset)} training samples and {len(valid_dataset)} validation samples."
    )
>>>>>>> c817982b
    return train_loader, valid_loader



def confirm_images_and_labels(dataset, dataset_name):
    """
    Confirms that all images and labels in a dataset are properly loaded.

    Parameters:
        dataset (Dataset): The dataset object (not DataLoader).
        dataset_name (str): The name of the dataset ('train' or 'valid').
    """
    print(f"Checking {dataset_name} dataset...")

    # Extract all labels in a vectorized manner
    labels = [dataset[i][1] for i in range(len(dataset))]
    labels = np.array(labels)  # Convert to NumPy array

    # Compute statistics
    total_images = len(labels)
    unique_labels = np.unique(labels)

    print(f"Total {dataset_name} images: {total_images}")
    print(f"Unique labels in {dataset_name} dataset: {unique_labels.tolist()}\n")


def count_body_parts(dataset, dataset_name):
    """
    Counts occurrences of each body part in the dataset and displays a summary table.

    Parameters:
        dataset (MURADataset): The dataset object.
        dataset_name (str): The name of the dataset ('train' or 'valid').
    """
    # Extract body parts from image paths in `dataset.image_df`
    body_parts = dataset.image_df["image_path"].apply(
        lambda path: path.split("train/" if "train" in path else "valid/")[1].split(
            "/"
        )[0]
        if "train" in path or "valid" in path
        else "Unknown"
    )

    # Create a DataFrame for analysis
    df = pd.DataFrame({"BodyPart": body_parts})
    summary = df["BodyPart"].value_counts().reset_index()
    summary.columns = ["BodyPart", "Count"]

    print(f"{dataset_name.capitalize()} dataset body part distribution:")
    display(summary)  # Display the summary


def count_body_parts_with_augmentations(dataset, dataset_name, num_augmentations):
    """
    Counts occurrences of each body part in the dataset, including augmented samples,
    and displays a summary table.

    Parameters:
        dataset (MURADataset): The dataset object.
        dataset_name (str): The name of the dataset ('train' or 'valid').
        num_augmentations (int): The number of augmentations applied per image.
    """
    # Extract body parts
    body_parts = dataset.image_df["image_path"].apply(
        lambda path: path.split("train/" if "train" in path else "valid/")[1].split(
            "/"
        )[0]
        if "train" in path or "valid" in path
        else "Unknown"
    )

    # Create a DataFrame for analysis
    df = pd.DataFrame({"BodyPart": body_parts})
    body_part_counts = df["BodyPart"].value_counts()

    # Calculate augmented counts
    augmented_counts = body_part_counts * (1 + num_augmentations)

    # Create a summary DataFrame
    summary = pd.DataFrame(
        {
            "BodyPart": body_part_counts.index,
            "OriginalCount": body_part_counts.values,
            "AugmentedCount": augmented_counts.values,
        }
    )

    print(
        f"{dataset_name.capitalize()} dataset body part distribution (with augmentations):"
    )
    display(summary)


def count_positive_negative(dataset, dataset_name, num_augmentations=0):
    """
    Counts positive and negative cases for each body part in the dataset, including augmented samples,
    and displays a summary table.

    Parameters:
        dataset (MURADataset): The dataset object.
        dataset_name (str): The name of the dataset ('train' or 'valid').
        num_augmentations (int): Number of augmentations applied per image.
    """
    # Extract body parts and corresponding labels
    body_parts = dataset.image_df["image_path"].apply(
        lambda path: path.split("train/" if "train" in path else "valid/")[1].split(
            "/"
        )[0]
        if "train" in path or "valid" in path
        else "Unknown"
    )
    labels = dataset.image_df["image_path"].apply(
        lambda path: dataset.label_map.get(
            os.path.dirname(path).replace("\\", "/") + "/", -1
        )
    )

    # Create a DataFrame for analysis
    df = pd.DataFrame({"BodyPart": body_parts, "Label": labels})

    # Group by BodyPart and Label, and calculate counts
    summary = (
        df.groupby(["BodyPart", "Label"]).size().unstack(fill_value=0).reset_index()
    )
    summary.columns = ["BodyPart", "Negative", "Positive"]

    # Add augmented counts
    summary["AugmentedNegative"] = summary["Negative"] * (1 + num_augmentations)
    summary["AugmentedPositive"] = summary["Positive"] * (1 + num_augmentations)

    print(
        f"{dataset_name.capitalize()} dataset positive/negative distribution (with augmentations):"
    )
    display(summary)<|MERGE_RESOLUTION|>--- conflicted
+++ resolved
@@ -19,7 +19,8 @@
 sys.path.append("../notebooks")
 
 
-seed_val=42
+seed_val = 42
+
 
 def set_seed(seed):
     """
@@ -28,7 +29,7 @@
     random.seed(seed)
     np.random.seed(seed)
     torch.manual_seed(seed)
-    seed_val=seed
+    seed_val = seed
 
 
 # Call set_seed at the beginning of the file
@@ -40,7 +41,14 @@
 
 
 class MURADataset(Dataset):
-    def __init__(self, image_csv, label_csv, root_dir, augmentation_transforms=None, undersample_flag=False):
+    def __init__(
+        self,
+        image_csv,
+        label_csv,
+        root_dir,
+        augmentation_transforms=None,
+        undersample_flag=False,
+    ):
         """
         Initializes a MURADataset object.
 
@@ -51,12 +59,8 @@
             augmentation_transforms (list, optional): List of transforms for training augmentation.
             undersample (bool, optional): Whether to perform undersampling on the dataset. Defaults to False.
         """
-<<<<<<< HEAD
         self.root_dir = root_dir
         # Load image paths and labels
-=======
-        # Load image paths and labels into pandas DataFrames
->>>>>>> c817982b
         self.image_df = pd.read_csv(image_csv, header=None, names=["image_path"])
         label_df = pd.read_csv(label_csv, header=None, names=["study_path", "label"])
 
@@ -64,20 +68,19 @@
         self.image_df["image_path"] = self.image_df["image_path"].str.replace("\\", "/")
         label_df["study_path"] = label_df["study_path"].str.replace("\\", "/")
 
-<<<<<<< HEAD
-        self.label_map = pd.Series(label_df["label"].values, index=label_df["study_path"]).to_dict()
-
-        self.image_df["label"] = self.image_df["image_path"].apply(self.get_label_for_path)
-
-        # Filter out rows where labels were not found (label = -1)
-        self.image_df = self.image_df[self.image_df["label"] != -1].reset_index(drop=True)
-
-=======
         self.label_map = pd.Series(
             label_df["label"].values, index=label_df["study_path"]
         ).to_dict()
-        self.root_dir = root_dir
->>>>>>> c817982b
+
+        self.image_df["label"] = self.image_df["image_path"].apply(
+            self.get_label_for_path
+        )
+
+        # Filter out rows where labels were not found (label = -1)
+        self.image_df = self.image_df[self.image_df["label"] != -1].reset_index(
+            drop=True
+        )
+
         self.augmentation_transforms = augmentation_transforms or []
 
         # Apply undersampling based on param
@@ -88,20 +91,8 @@
         """
         Fetches the label for a given image path by resolving it to the study path.
         """
-<<<<<<< HEAD
-        rel_path_prefix = '/'.join(self.root_dir.split('/')[-2:])
-        relative_img_path = os.path.relpath(img_path, start=rel_path_prefix)
-=======
-        # Determine image and transform indices
-        original_idx = idx % len(self.image_df)
-        transform_idx = idx // len(self.image_df)
-
-        # Get the image path
-        img_path = self.image_df.iloc[original_idx]["image_path"]
         rel_path_prefix = "/".join(self.root_dir.split("/")[-2:])
         relative_img_path = os.path.relpath(img_path, start=rel_path_prefix)
-        full_img_path = os.path.normpath(os.path.join(self.root_dir, relative_img_path))
->>>>>>> c817982b
 
         if "train" in self.root_dir:
             dataset_type = "train"
@@ -109,25 +100,14 @@
             dataset_type = "valid"
         else:
             raise ValueError(
-<<<<<<< HEAD
-                f"Unrecognized dataset type in root directory: {self.root_dir}")
-        
-        relative_study_dir = os.path.dirname(
-            relative_img_path).replace("\\", "/")
-        full_study_dir_key = f"MURA-v1.1/{dataset_type}/{relative_study_dir}/".replace(
-            "\\", "/")
-        
-=======
                 f"Unrecognized dataset type in root directory: {self.root_dir}"
             )
 
-        # Add 'MURA-v1.1/train/' or 'MURA-v1.1/valid/' to match label_map keys
         relative_study_dir = os.path.dirname(relative_img_path).replace("\\", "/")
         full_study_dir_key = f"MURA-v1.1/{dataset_type}/{relative_study_dir}/".replace(
             "\\", "/"
         )
 
->>>>>>> c817982b
         # Fetch the label
         label = self.label_map.get(full_study_dir_key, -1)
         if label == -1:
@@ -142,9 +122,11 @@
         labels = self.image_df["label"]
         min_class_size = labels.value_counts().min()
 
-        undersampled_df = self.image_df.groupby("label").apply(
-            lambda x: x.sample(n=min_class_size, random_state=seed_val)
-        ).reset_index(drop=True)
+        undersampled_df = (
+            self.image_df.groupby("label")
+            .apply(lambda x: x.sample(n=min_class_size, random_state=seed_val))
+            .reset_index(drop=True)
+        )
 
         return undersampled_df
 
@@ -168,7 +150,7 @@
         label = row["label"]
 
         # Construct the full image path
-        rel_path_prefix = '/'.join(self.root_dir.split('/')[-2:])
+        rel_path_prefix = "/".join(self.root_dir.split("/")[-2:])
         relative_img_path = os.path.relpath(img_path, start=rel_path_prefix)
         full_img_path = os.path.normpath(os.path.join(self.root_dir, relative_img_path))
 
@@ -242,7 +224,7 @@
         train_loader (DataLoader): A DataLoader for the training data.
         valid_loader (DataLoader): A DataLoader for the validation data.
     """
-    
+
     # Define file paths
     train_image_csv = os.path.join(data_dir, "train_image_paths.csv")
     train_label_csv = os.path.join(data_dir, "train_labeled_studies.csv")
@@ -259,39 +241,28 @@
 
     # Create datasets
     train_dataset = MURADataset(
-<<<<<<< HEAD
-        train_image_csv, train_label_csv, train_dir, augmentation_transforms=augmentation_transforms, undersample_flag=undersample_flag
-    )
-    valid_dataset = MURADataset(
-        valid_image_csv, valid_label_csv, valid_dir, augmentation_transforms=augmentation_transforms[:1], undersample_flag=False
-=======
         train_image_csv,
         train_label_csv,
         train_dir,
         augmentation_transforms=augmentation_transforms,
+        undersample_flag=undersample_flag,
     )
     valid_dataset = MURADataset(
-        # Identity only
         valid_image_csv,
         valid_label_csv,
         valid_dir,
         augmentation_transforms=augmentation_transforms[:1],
->>>>>>> c817982b
+        undersample_flag=False,
     )
 
     # Create DataLoaders
     train_loader = DataLoader(train_dataset, batch_size=batch_size, shuffle=True)
     valid_loader = DataLoader(valid_dataset, batch_size=batch_size, shuffle=False)
 
-<<<<<<< HEAD
-    print(f"Loaded {len(train_dataset)} training samples and {len(valid_dataset)} validation samples.")
-=======
     print(
         f"Loaded {len(train_dataset)} training samples and {len(valid_dataset)} validation samples."
     )
->>>>>>> c817982b
     return train_loader, valid_loader
-
 
 
 def confirm_images_and_labels(dataset, dataset_name):
@@ -326,11 +297,11 @@
     """
     # Extract body parts from image paths in `dataset.image_df`
     body_parts = dataset.image_df["image_path"].apply(
-        lambda path: path.split("train/" if "train" in path else "valid/")[1].split(
-            "/"
-        )[0]
-        if "train" in path or "valid" in path
-        else "Unknown"
+        lambda path: (
+            path.split("train/" if "train" in path else "valid/")[1].split("/")[0]
+            if "train" in path or "valid" in path
+            else "Unknown"
+        )
     )
 
     # Create a DataFrame for analysis
@@ -354,11 +325,11 @@
     """
     # Extract body parts
     body_parts = dataset.image_df["image_path"].apply(
-        lambda path: path.split("train/" if "train" in path else "valid/")[1].split(
-            "/"
-        )[0]
-        if "train" in path or "valid" in path
-        else "Unknown"
+        lambda path: (
+            path.split("train/" if "train" in path else "valid/")[1].split("/")[0]
+            if "train" in path or "valid" in path
+            else "Unknown"
+        )
     )
 
     # Create a DataFrame for analysis
@@ -395,11 +366,11 @@
     """
     # Extract body parts and corresponding labels
     body_parts = dataset.image_df["image_path"].apply(
-        lambda path: path.split("train/" if "train" in path else "valid/")[1].split(
-            "/"
-        )[0]
-        if "train" in path or "valid" in path
-        else "Unknown"
+        lambda path: (
+            path.split("train/" if "train" in path else "valid/")[1].split("/")[0]
+            if "train" in path or "valid" in path
+            else "Unknown"
+        )
     )
     labels = dataset.image_df["image_path"].apply(
         lambda path: dataset.label_map.get(
