--- conflicted
+++ resolved
@@ -1,24 +1,12 @@
-import zipfile
-import os
-from helpers.aws_utils import download_file_from_s3
-from constants import BONEAWAREAI_S3_BUCKET
-from helpers.utils import unzip_file
-
-
-def download_dataset(file, output_folder):
-    download_file_from_s3(BONEAWAREAI_S3_BUCKET, file, output_folder)
-<<<<<<< HEAD
-    
-    if (zipfile.is_zipfile(file)):
-        unzip_file(os.path.join(output_folder, file))
-
-=======
-
-    if zipfile.is_zipfile(file):
-        unzip_file(os.path.join(output_folder, file))
-
-
-def main():
-    download_dataset(MURA_DATASET, DATASETS_FOLDER)
-
->>>>>>> cda79f5e
+import zipfile
+import os
+from helpers.aws_utils import download_file_from_s3
+from constants import BONEAWAREAI_S3_BUCKET
+from helpers.utils import unzip_file
+
+
+def download_dataset(file, output_folder):
+    download_file_from_s3(BONEAWAREAI_S3_BUCKET, file, output_folder)
+
+    if zipfile.is_zipfile(file):
+        unzip_file(os.path.join(output_folder, file))