--- conflicted
+++ resolved
@@ -36,10 +36,6 @@
     # Add text annotations
     for i in range(cm.shape[0]):
         for j in range(cm.shape[1]):
-<<<<<<< HEAD
-            plt.text(j, i, format(cm[i, j], "d"), horizontalalignment="center",
-                     color="white" if cm[i, j] > cm.max() / 2. else "black")
-=======
             plt.text(
                 j,
                 i,
@@ -47,7 +43,6 @@
                 horizontalalignment="center",
                 color="white" if cm[i, j] > cm.max() / 2.0 else "black",
             )
->>>>>>> 206604e9
 
     plt.ylabel("True Label")
     plt.xlabel("Predicted Label")
@@ -129,12 +124,8 @@
     pe = sum((confusion.sum(axis=0) / total) * (confusion.sum(axis=1) / total))
 
     # Standard error of kappa
-<<<<<<< HEAD
     se_kappa = np.sqrt((po * (1 - po)) / len(y_true) +
                        (pe * (1 - pe)) / len(y_true))
-=======
-    se_kappa = np.sqrt((po * (1 - po)) / len(y_true) + (pe * (1 - pe)) / len(y_true))
->>>>>>> 206604e9
 
     # Z-score for desired confidence level
     z = norm.ppf((1 + confidence) / 2)
@@ -178,16 +169,11 @@
     accuracy = (tp + tn) / (tp + tn + fp + fn)
     precision = tp / (tp + fp) if (tp + fp) > 0 else 0.0
     recall = tp / (tp + fn) if (tp + fn) > 0 else 0.0
-<<<<<<< HEAD
-    f1 = 2 * (precision * recall) / (precision +
-                                     recall) if (precision + recall) > 0 else 0.0
-=======
     f1 = (
         2 * (precision * recall) / (precision + recall)
         if (precision + recall) > 0
         else 0.0
     )
->>>>>>> 206604e9
     roc_auc = roc_auc_score(y_true, y_pred_proba)
     kappa = cohen_kappa_score(y_true, y_pred)
 
@@ -217,14 +203,9 @@
     """
     # Extract body parts
     body_parts = dataset.image_df["image_path"].apply(
-<<<<<<< HEAD
-        lambda path: path.split(
-            "train/" if "train" in path else "valid/")[1].split("/")[0]
-=======
         lambda path: path.split("train/" if "train" in path else "valid/")[1].split(
             "/"
         )[0]
->>>>>>> 206604e9
     )
 
     # Create a DataFrame for easier processing
@@ -264,16 +245,11 @@
     """
     model.eval()
     all_preds, all_labels, all_probs, all_losses = [], [], [], []
-<<<<<<< HEAD
-    device = 'mps' if torch.backends.mps.is_available() else (
-        'cuda' if torch.cuda.is_available() else 'cpu')
-=======
     device = (
         "mps"
         if torch.backends.mps.is_available()
         else ("cuda" if torch.cuda.is_available() else "cpu")
     )
->>>>>>> 206604e9
     with torch.no_grad():
         for inputs, labels in loader:
             inputs, labels = inputs.to(device), labels.float().to(device)
@@ -298,17 +274,11 @@
 
     # Calculate global metrics
     precision, recall, f1, _ = precision_recall_fscore_support(
-<<<<<<< HEAD
-        all_labels, all_preds, average='binary')
-    specificity = confusion_matrix(all_labels, all_preds)[
-        0, 0] / sum(confusion_matrix(all_labels, all_preds)[0])
-=======
         all_labels, all_preds, average="binary"
     )
     specificity = confusion_matrix(all_labels, all_preds)[0, 0] / sum(
         confusion_matrix(all_labels, all_preds)[0]
     )
->>>>>>> 206604e9
     roc_auc = roc_auc_score(all_labels, all_probs)
     kappa_metrics = calculate_kappa_confidence_interval(all_labels, all_preds)
 
@@ -346,14 +316,9 @@
     # Per-body part metrics
     if dataset:
         body_parts = dataset.image_df["image_path"].apply(
-<<<<<<< HEAD
-            lambda path: path.split(
-                "train/" if "train" in path else "valid/")[1].split("/")[0]
-=======
             lambda path: path.split("train/" if "train" in path else "valid/")[1].split(
                 "/"
             )[0]
->>>>>>> 206604e9
         )
         body_part_metrics = {}
         for body_part in body_parts.unique():
@@ -364,17 +329,11 @@
             part_losses = all_losses[indices] if all_losses is not None else None
 
             precision, recall, f1, _ = precision_recall_fscore_support(
-<<<<<<< HEAD
-                part_labels, part_preds, average='binary')
-            specificity = confusion_matrix(part_labels, part_preds)[
-                0, 0] / sum(confusion_matrix(part_labels, part_preds)[0])
-=======
                 part_labels, part_preds, average="binary"
             )
             specificity = confusion_matrix(part_labels, part_preds)[0, 0] / sum(
                 confusion_matrix(part_labels, part_preds)[0]
             )
->>>>>>> 206604e9
             roc_auc = roc_auc_score(part_labels, part_probs)
             kappa_metrics = calculate_kappa_confidence_interval(
                 part_labels, part_preds)
@@ -397,7 +356,6 @@
         print("Metrics per body part:")
         print(body_part_df)
 
-<<<<<<< HEAD
     return pd.DataFrame([global_metrics])
 
 
@@ -471,7 +429,4 @@
     # Step 6: Plot ROC Curve
     plot_roc_curve(ensemble_labels, ensemble_probs, title="Ensemble ROC Curve")
 
-    return ensemble_metrics, body_part_metrics, kappa_ci
-=======
-    return pd.DataFrame([global_metrics])
->>>>>>> 206604e9
+    return ensemble_metrics, body_part_metrics, kappa_ci