[hyperparams]

lr = 1e-3
weight_decay = 1e-5
num_epochs = 10
lr_scheduler_step_size = 10 
lr_scheduler_gamma = 0.1
batch_size = 32
lr_scheduler_plateau_factor = 0.5
lr_scheduler_plateau_patience = 5


[densenet]

num_blocks = 3
num_layers_per_block = 4
growth_rate = 32 
reduction = 0.5


[custom_cnn1]

dropout_rate = 0.3
num_classes = 1

<<<<<<< HEAD
; Add ResNet and VGG hyperparameters here
[vgg]

num_classes = 1
model = vgg13
=======
[body_part_cnn]

none = 0


[custom_cnn_attention]

dropout_rate = 0.3
num_classes = 1

; Add ResNet and VGG hyperparameters here
>>>>>>> 84418e15
<|MERGE_RESOLUTION|>--- conflicted
+++ resolved
@@ -23,13 +23,6 @@
 dropout_rate = 0.3
 num_classes = 1
 
-<<<<<<< HEAD
-; Add ResNet and VGG hyperparameters here
-[vgg]
-
-num_classes = 1
-model = vgg13
-=======
 [body_part_cnn]
 
 none = 0
@@ -41,4 +34,7 @@
 num_classes = 1
 
 ; Add ResNet and VGG hyperparameters here
->>>>>>> 84418e15
+[vgg]
+
+num_classes = 1
+model = vgg13