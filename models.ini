[hyperparams]

lr = 1e-3
weight_decay = 1e-5
num_epochs = 10
lr_scheduler_step_size = 10 
lr_scheduler_gamma = 0.1
batch_size = 32
lr_scheduler_plateau_factor = 0.5
lr_scheduler_plateau_patience = 5


[custom_compact_densenet]

num_blocks = 3
num_layers_per_block = 4
growth_rate = 32 
reduction = 0.5

[custom_cnn1]

dropout_rate = 0.3
num_classes = 1


[resnet]

num_labels = 1
pretrained = True
variant = resnet18

<<<<<<< HEAD
[resnet_scratch]

num_labels = 1
variant = resnet18

; Add ResNet and VGG hyperparameters here
=======
[densenet169]

num_classes = 1

[body_part_cnn]

none = 0

[custom_cnn_attention]

dropout_rate = 0.3

[pretrained_densenet169]

num_classes = 1
pretrained = True
variant = densenet169

[pretrained_densenet121]

num_classes = 1
pretrained = True
variant = densenet121

[vgg]

num_classes = 1
model = vgg13
>>>>>>> b2fe00fb
<|MERGE_RESOLUTION|>--- conflicted
+++ resolved
@@ -29,14 +29,11 @@
 pretrained = True
 variant = resnet18
 
-<<<<<<< HEAD
 [resnet_scratch]
 
 num_labels = 1
 variant = resnet18
 
-; Add ResNet and VGG hyperparameters here
-=======
 [densenet169]
 
 num_classes = 1
@@ -64,5 +61,4 @@
 [vgg]
 
 num_classes = 1
-model = vgg13
->>>>>>> b2fe00fb
+model = vgg13