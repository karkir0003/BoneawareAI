--- conflicted
+++ resolved
@@ -46,6 +46,13 @@
 
 dropout_rate = 0.3
 
+; Add ResNet and VGG hyperparameters here
+[vgg_pretrained]
+
+num_classes = 1
+pretrained = True
+model = vgg11
+
 [pretrained_densenet169]
 
 num_classes = 1
@@ -58,16 +65,7 @@
 pretrained = True
 variant = densenet121
 
-<<<<<<< HEAD
-; Add ResNet and VGG hyperparameters here
-[vgg_pretrained]
-
-num_classes = 1
-pretrained = True
-model = vgg11
-=======
 [vgg]
 
 num_classes = 1
-model = vgg13
->>>>>>> 677e6d78
+model = vgg13